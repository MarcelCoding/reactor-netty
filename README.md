--- conflicted
+++ resolved
@@ -20,13 +20,8 @@
     }
 
     dependencies {
-<<<<<<< HEAD
       //compile "io.projectreactor.netty:reactor-netty:1.0.0.BUILD-SNAPSHOT"
-      compile "io.projectreactor.netty:reactor-netty:0.9.4.RELEASE"
-=======
-      //compile "io.projectreactor.netty:reactor-netty:0.9.6.BUILD-SNAPSHOT"
       compile "io.projectreactor.netty:reactor-netty:0.9.5.RELEASE"
->>>>>>> 282f5788
     }
 ```
 
